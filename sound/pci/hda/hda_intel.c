--- conflicted
+++ resolved
@@ -1151,15 +1151,11 @@
 	while (((val = azx_sd_readb(azx_dev, SD_CTL)) & SD_CTL_STREAM_RESET) &&
 	       --timeout)
 		;
-}
-
-<<<<<<< HEAD
-=======
+
 	/* reset first position - may not be synced with hw at this time */
 	*azx_dev->posbuf = 0;
 }
 
->>>>>>> 6574612f
 /*
  * set up the SD for streaming
  */
@@ -1412,10 +1408,6 @@
 	snd_pcm_set_sync(substream);
 	mutex_unlock(&chip->open_mutex);
 
-<<<<<<< HEAD
-	azx_stream_reset(chip, azx_dev);
-=======
->>>>>>> 6574612f
 	return 0;
 }
 
@@ -1480,10 +1472,7 @@
 	unsigned int bufsize, period_bytes, format_val;
 	int err;
 
-<<<<<<< HEAD
-=======
 	azx_stream_reset(chip, azx_dev);
->>>>>>> 6574612f
 	format_val = snd_hda_calc_stream_format(runtime->rate,
 						runtime->channels,
 						runtime->format,
@@ -1512,11 +1501,8 @@
 			return err;
 	}
 
-<<<<<<< HEAD
-=======
 	azx_dev->min_jiffies = (runtime->period_size * HZ) /
 						(runtime->rate * 2);
->>>>>>> 6574612f
 	azx_setup_controller(chip, azx_dev);
 	if (substream->stream == SNDRV_PCM_STREAM_PLAYBACK)
 		azx_dev->fifo_size = azx_sd_readw(azx_dev, SD_FIFOSIZE) + 1;
@@ -2285,19 +2271,11 @@
 		gcap &= ~0x01;
 
 	/* allow 64bit DMA address if supported by H/W */
-<<<<<<< HEAD
-	if ((gcap & 0x01) && !pci_set_dma_mask(pci, DMA_64BIT_MASK))
-		pci_set_consistent_dma_mask(pci, DMA_64BIT_MASK);
-	else {
-		pci_set_dma_mask(pci, DMA_32BIT_MASK);
-		pci_set_consistent_dma_mask(pci, DMA_32BIT_MASK);
-=======
 	if ((gcap & 0x01) && !pci_set_dma_mask(pci, DMA_BIT_MASK(64)))
 		pci_set_consistent_dma_mask(pci, DMA_BIT_MASK(64));
 	else {
 		pci_set_dma_mask(pci, DMA_BIT_MASK(32));
 		pci_set_consistent_dma_mask(pci, DMA_BIT_MASK(32));
->>>>>>> 6574612f
 	}
 
 	/* read number of streams from GCAP register instead of using
